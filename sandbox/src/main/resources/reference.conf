--- conflicted
+++ resolved
@@ -1,14 +1,9 @@
 application.config.location = /etc/hydra/hydra-sandbox.conf
 
 hydra {
-<<<<<<< HEAD
   ingest.classpath-scan = ["hydra.sandbox.ingest", "hydra.jdbc", "hydra.rabbit"]
-=======
 
   schema.registry.url = mock
-  
-  ingest.classpath-scan = ["hydra.sandbox.ingest", "hydra.jdbc"]
->>>>>>> 8d5fbc0b
 
   transports {
     classpath-scan = ["hydra.sandbox.transport", "hydra.jdbc", "hydra.rabbit"]
