application.config.location = /etc/hydra/hydra-sandbox.conf

hydra {
  ingest.classpath-scan = ["hydra.sandbox.ingest", "hydra.jdbc"]

  transports {
    classpath-scan = ["hydra.sandbox.transport", "hydra.jdbc"]
    file {
      destinations {
        tmp = /tmp/hydra-sandbox.txt
      }
    }
    jdbc {
      profiles {
        sandbox-db {
          dataSourceClassName = org.h2.jdbcx.JdbcDataSource
          dataSource.url = "jdbc:h2:mem:sandbox_table;DB_CLOSE_DELAY=-1"
          dataSource.user = sa
          dataSource.password = sa
        }
      }
    }
  }
<<<<<<< HEAD
=======

  endpoints = ["hydra.ingest.endpoints.IngestionEndpoint"
    "hydra.ingest.endpoints.IngestorRegistryEndpoint", "hydra.ingest.endpoints.IngestionWebSocketEndpoint"]
>>>>>>> 36211a2f
}
akka {
  persistence.journal.plugin = "akka.persistence.journal.inmem"
  persistence.snapshot-store.plugin = "akka.persistence.snapshot-store.local"
  persistence.snapshot-store.local.dir = "/tmp/hydra_sandbox_snapshots"
}
<|MERGE_RESOLUTION|>--- conflicted
+++ resolved
@@ -21,12 +21,6 @@
       }
     }
   }
-<<<<<<< HEAD
-=======
-
-  endpoints = ["hydra.ingest.endpoints.IngestionEndpoint"
-    "hydra.ingest.endpoints.IngestorRegistryEndpoint", "hydra.ingest.endpoints.IngestionWebSocketEndpoint"]
->>>>>>> 36211a2f
 }
 akka {
   persistence.journal.plugin = "akka.persistence.journal.inmem"
