--- conflicted
+++ resolved
@@ -152,13 +152,7 @@
         getAdminClientResource.use(_.listConsumerGroupOffsets(consumerGroup)
           .partitionsToOffsetAndMetadata.map(_.map(r => TopicAndPartition(r._1) -> Offset(r._2))))
 
-<<<<<<< HEAD
       override def getLatestOffsets(topic: TopicName): F[Map[TopicAndPartition, Offset]] = {
-        getConsumerResource.use { consumer =>
-          consumer.partitionsFor(topic).map(_.map(p => new TopicPartition(p.topic, p.partition))).flatMap { topicPartition =>
-            consumer.endOffsets(topicPartition.toSet).map(_.map(in => TopicAndPartition(in._1) -> Offset(in._2)))
-=======
-      override def getLatestOffsets(topic: TopicName): F[Map[TopicAndPartition, Offset]] =
         getConsumerResource.use { consumerMaybe =>
           Option(consumerMaybe) match {
             case Some(consumer) =>
@@ -188,7 +182,6 @@
               }
             case None =>
               Logger[F].warn(s"Consumer for topic $topic is null.") *> Sync[F].pure(Map.empty[KafkaAdminAlgebra.TopicAndPartition, Offset])
->>>>>>> c12ffc9a
           }
         }
       }
