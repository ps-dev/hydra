--- conflicted
+++ resolved
@@ -124,12 +124,9 @@
                                                           key: Option[Array[Byte]],
                                                           value: Option[Array[Byte]],
                                                           topicName: TopicName,
-<<<<<<< HEAD
-                                                          promise: Deferred[F, PublishResponse],
+                                                          promise: Deferred[F, Either[PublishError, PublishResponse]],
                                                           headers: Headers
-=======
-                                                          promise: Deferred[F, Either[PublishError, PublishResponse]]
->>>>>>> cbc9573c
+
                                                         )
 
   private def getProducerQueue[F[_]: ConcurrentEffect: ContextShift]
@@ -141,14 +138,8 @@
         .withAcks(Acks.All)
     for {
       queue <- fs2.concurrent.Queue.unbounded[F, ProduceRecordInfo[F]]
-<<<<<<< HEAD
-      _ <- Concurrent[F].start(queue.dequeue.map { payload =>
+      _ <- Concurrent[F].start(queue.dequeue.flatMap { payload =>
         val record = ProducerRecord(payload.topicName, payload.key.orNull, payload.value.orNull).withHeaders(payload.headers)
-        ProducerRecords.one(record, payload.promise)
-      }.through(produce(producerSettings)).flatMap(i => fs2.Stream.chunk(i.records).evalMap(r => i.passthrough.complete(PublishResponse(r._2.partition, r._2.offset)))).compile.drain)
-=======
-      _ <- Concurrent[F].start(queue.dequeue.flatMap { payload =>
-        val record = ProducerRecord(payload.topicName, payload.key.orNull, payload.value.orNull)
         val producerRecords: ProducerRecords[Array[Byte], Array[Byte], Deferred[F, Either[PublishError, PublishResponse]]] =
           ProducerRecords.one(record, payload.promise)
         fs2.Stream.emit[F, ProducerRecords[Array[Byte], Array[Byte], Deferred[F, Either[PublishError, PublishResponse]]]](producerRecords)
@@ -161,7 +152,6 @@
               fs2.Stream.emit(payload.promise.complete(PublishError.OtherPublishError(error).asLeft))
           }
       }.compile.drain)
->>>>>>> cbc9573c
     } yield queue
   }
 
@@ -195,30 +185,19 @@
       private def produceMessage[A](
                                      record: (A, Option[GenericRecord], Option[Headers]),
                                      topicName: TopicName,
-<<<<<<< HEAD
-                                     convert: A => RecordFormat): F[Either[PublishError, PublishResponse]] = {
+                                     convert: A => RecordFormat,
+                                     timeoutDuration: FiniteDuration): F[Either[PublishError, PublishResponse]] = {
         val kafkaHeaders: Headers = record._3 match {
           case Some(headersExist) => headersExist
           case _ => Headers.empty
         }
         for {
-          d <- Deferred[F, PublishResponse]
+          d <- Deferred[F, Either[PublishError, PublishResponse]]
           k <- keySerializer.serialize(topicName, kafkaHeaders, convert(record._1))
           v <- record._2.traverse(r => valSerializer.serialize(topicName, kafkaHeaders, GenericRecordFormat(r)))
           _ <- checkSizeLimit[F](k, v, sizeLimitBytes)
           _ <- queue.enqueue1(ProduceRecordInfo(k.some, v, topicName, d, kafkaHeaders))
-          resolve <- Concurrent.timeoutTo[F, Either[PublishError, PublishResponse]](d.get.map(Right(_)), 5.seconds, Sync[F].pure(Left(PublishError.Timeout)))
-=======
-                                     convert: A => RecordFormat,
-                                     timeoutDuration: FiniteDuration): F[Either[PublishError, PublishResponse]] =
-        for {
-          d <- Deferred[F, Either[PublishError, PublishResponse]]
-          k <- keySerializer.serialize(topicName, Headers.empty, convert(record._1))
-          v <- record._2.traverse(r => valSerializer.serialize(topicName, Headers.empty, GenericRecordFormat(r)))
-          _ <- checkSizeLimit[F](k, v, sizeLimitBytes)
-          _ <- queue.enqueue1(ProduceRecordInfo(k.some, v, topicName, d))
           resolve <- Concurrent.timeoutTo[F, Either[PublishError, PublishResponse]](d.get, timeoutDuration, Sync[F].pure(Left(PublishError.Timeout)))
->>>>>>> cbc9573c
         } yield resolve
       }
 
