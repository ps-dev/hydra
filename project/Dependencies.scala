import sbt.{ExclusionRule, _}

object Dependencies {

  val akkaHTTPCorsVersion = "1.0.0"
  val akkaHTTPVersion = "10.1.12"
  val akkaKafkaStreamVersion = "2.0.3"
  val akkaKryoVersion = "0.5.2"
<<<<<<< HEAD
  val akkaVersion = "2.6.6"
  val avroVersion = "1.10.0"
  val catsEffectVersion = "2.1.3"
=======
  val akkaVersion = "2.6.7"
  val avroVersion = "1.9.2"
  val catsEffectVersion = "2.1.4"
>>>>>>> 51640808
  val catsLoggerVersion = "1.1.1"
  val catsRetryVersion = "1.1.1"
  val catsVersion = "2.1.1"
  val cirisVersion = "1.1.1"
  val confluentVersion = "5.4.2"
  val easyMockVersion = "4.2" //needed for mocking static java methods
  val fs2KafkaVersion = "1.0.0"
  val hikariCPVersion = "3.4.5"
  val h2DbVersion = "1.4.200"
  val jacksonCoreVersion = "2.10.4"
  val jacksonDatabindVersion = "2.10.4"
  val jodaConvertVersion = "2.2.1"
  val jodaTimeVersion = "2.10.6"
  val kafkaVersion = "2.4.1"
  val kamonPVersion = "2.1.3"
  val kamonVersion = "2.1.3"
  val log4jVersion = "2.13.3"
  val opRabbitVersion = "2.1.0"
  val powerMockVersion = "2.0.7" //needed for mocking static java methods
  val refinedVersion = "0.9.14"
  val reflectionsVersion = "0.9.12"
  val scalaCacheVersion = "0.28.0"
  val scalaMockVersion = "4.4.0"
  val scalaTestVersion = "3.2.0"
  val scalazVersion = "7.3.2"
  val sprayJsonVersion = "1.3.5"
  val typesafeConfigVersion = "1.3.2"
  val vulcanVersion = "1.1.0"

  object Compile {

    val refined = "eu.timepit" %% "refined" % refinedVersion

    val vulcan: Seq[ModuleID] = Seq(
      "com.github.fd4s" %% "vulcan",
      "com.github.fd4s" %% "vulcan-generic",
      "com.github.fd4s" %% "vulcan-refined"
    ).map(_ % vulcanVersion)

    val cats = Seq(
      "com.github.cb372" %% "cats-retry" % catsRetryVersion,
      "io.chrisdavenport" %% "log4cats-slf4j" % catsLoggerVersion,
      "org.typelevel" %% "cats-core" % catsVersion,
      "org.typelevel" %% "cats-effect" % catsEffectVersion
    )

    lazy val catsEffect = Seq(
      "org.typelevel" %% "cats-effect" % catsEffectVersion,
      "com.github.cb372" %% "cats-retry" % catsRetryVersion
    )

    val fs2Kafka = Seq(
      "com.github.fd4s" %% "fs2-kafka" % fs2KafkaVersion
    )

    val ciris = "is.cir" %% "ciris" % cirisVersion


    val typesafeConfig = "com.typesafe" % "config" % typesafeConfigVersion

    val sprayJson = "io.spray" %% "spray-json" % sprayJsonVersion

    val scalaz = "org.scalaz" %% "scalaz-core" % scalazVersion

    val retry = "com.softwaremill.retry" %% "retry" % "0.3.3"

    val embeddedKafka = "net.manub" %% "scalatest-embedded-kafka" % "2.0.0"

    lazy val kamon = Seq(
      "io.kamon" %% "kamon-core" % kamonVersion,
      "io.kamon" %% "kamon-prometheus" % kamonPVersion
    )

    val kafka = Seq(
      "org.apache.kafka" %% "kafka" % kafkaVersion,
      "org.apache.kafka" % "kafka-clients" % kafkaVersion,
      embeddedKafka % "test"
    )

    val confluent: Seq[ModuleID] =
      Seq("io.confluent" % "kafka-avro-serializer" % confluentVersion).map(
        _.excludeAll(
          ExclusionRule(organization = "org.codehaus.jackson"),
          ExclusionRule(organization = "com.fasterxml.jackson.core")
        )
      )

    val logging = Seq(
      "org.apache.logging.log4j" % "log4j-slf4j-impl" % log4jVersion,
      "org.apache.logging.log4j" % "log4j-core" % log4jVersion,
      "org.apache.logging.log4j" % "log4j-api" % log4jVersion,
      "org.apache.logging.log4j" % "log4j-1.2-api" % log4jVersion
    )

    val akka = Seq(
      "com.typesafe.akka" %% "akka-actor" % akkaVersion,
      "com.typesafe.akka" %% "akka-slf4j" % akkaVersion,
      "com.typesafe.akka" %% "akka-persistence" % akkaVersion,
      "com.typesafe.akka" %% "akka-http-spray-json" % akkaHTTPVersion,
      "ch.megard" %% "akka-http-cors" % akkaHTTPCorsVersion,
      "org.iq80.leveldb" % "leveldb" % "0.7",
      "org.fusesource.leveldbjni" % "leveldbjni-all" % "1.8"
    )

    val akkaHttpHal = Seq(
      ("com.github.marcuslange" % "akka-http-hal" % "1.2.5")
        .excludeAll(ExclusionRule(organization = "io.spray"))
    )

    val akkaKryo =
      ("com.github.romix.akka" %% "akka-kryo-serialization" % akkaKryoVersion)
        .excludeAll {
          ExclusionRule(organization = "com.typesafe.akka")
        }

    val akkaKafkaStream =
      "com.typesafe.akka" %% "akka-stream-kafka" % akkaKafkaStreamVersion

    val avro = "org.apache.avro" % "avro" % avroVersion

    val jsonLenses = "net.virtual-void" %% "json-lenses" % "0.6.2"

    val joda = Seq(
      "joda-time" % "joda-time" % jodaTimeVersion,
      "org.joda" % "joda-convert" % jodaConvertVersion
    )

    val guavacache =
      Seq(
        "com.github.cb372" %% "scalacache-guava",
        "com.github.cb372" %% "scalacache-cats-effect"
      ).map(_ % scalaCacheVersion)

    val reflections = "org.reflections" % "reflections" % reflectionsVersion

    val hikariCP = "com.zaxxer" % "HikariCP" % hikariCPVersion

    val opRabbit = Seq(
      "com.spingo" %% "op-rabbit-core" % opRabbitVersion,
      "com.spingo" %% "op-rabbit-json4s" % opRabbitVersion,
      "com.spingo" %% "op-rabbit-airbrake" % opRabbitVersion
    )

    val jackson = Seq(
      "com.fasterxml.jackson.core" % "jackson-core" % jacksonCoreVersion,
      "com.fasterxml.jackson.core" % "jackson-databind" % jacksonDatabindVersion
    )

    val postgres = "org.postgresql" % "postgresql" % "42.2.14"
  }

  object Test {

    val akkaTest = Seq(
      "com.typesafe.akka" %% "akka-testkit" % akkaVersion % "test",
      "com.typesafe.akka" %% "akka-http-testkit" % akkaHTTPVersion % "test",
      "com.typesafe.akka" %% "akka-stream-testkit" % akkaVersion % "test"
    )

    val scalaTest = "org.scalatest" %% "scalatest" % scalaTestVersion % "test"
    val easyMock = "org.easymock" % "easymock" % easyMockVersion % "test"

    val powerMock = Seq(
      "org.powermock" % "powermock-api-easymock" % powerMockVersion % "test",
      "org.powermock" % "powermock-module-junit4" % powerMockVersion % "test"
    )

    val scalaMock = "org.scalamock" %% "scalamock" % scalaMockVersion % "test"
    val junit = "junit" % "junit" % "4.13" % "test"

    val h2db = "com.h2database" % "h2" % h2DbVersion % "test"

    val embeddedPostgres =
      "com.opentable.components" % "otj-pg-embedded" % "0.13.3" % "test"
  }

  import Compile._
  import Test._

  val testDeps: Seq[ModuleID] =
    Seq(scalaTest, junit, scalaMock, easyMock, embeddedPostgres) ++
      powerMock ++ akkaTest

  val baseDeps: Seq[ModuleID] =
    akka ++ Seq(scalaz, avro) ++ cats ++ logging ++ joda ++ testDeps

  val sqlDeps: Seq[ModuleID] =
    logging ++ Seq(avro, hikariCP, h2db) ++ joda ++ testDeps

  val avroDeps: Seq[ModuleID] =
    baseDeps ++ confluent ++ jackson ++ guavacache ++ catsEffect

  val coreDeps: Seq[ModuleID] = akka ++ baseDeps ++
    Seq(
      reflections,
      akkaKryo,
      postgres,
      h2db,
      retry
    ) ++ guavacache ++
    confluent ++ kamon

  val ingestDeps: Seq[ModuleID] = coreDeps ++ akkaHttpHal ++ Seq(ciris)

  val rabbitDeps: Seq[ModuleID] =
    logging ++ joda ++ opRabbit ++ testDeps

  val kafkaDeps: Seq[ModuleID] = coreDeps ++ Seq(
    akkaKafkaStream,
    jsonLenses,
    refined
  ) ++ kafka ++ akkaHttpHal ++ vulcan ++ fs2Kafka

  val overrides = Set(logging, typesafeConfig, joda)
}<|MERGE_RESOLUTION|>--- conflicted
+++ resolved
@@ -6,15 +6,9 @@
   val akkaHTTPVersion = "10.1.12"
   val akkaKafkaStreamVersion = "2.0.3"
   val akkaKryoVersion = "0.5.2"
-<<<<<<< HEAD
-  val akkaVersion = "2.6.6"
-  val avroVersion = "1.10.0"
-  val catsEffectVersion = "2.1.3"
-=======
   val akkaVersion = "2.6.7"
   val avroVersion = "1.9.2"
   val catsEffectVersion = "2.1.4"
->>>>>>> 51640808
   val catsLoggerVersion = "1.1.1"
   val catsRetryVersion = "1.1.1"
   val catsVersion = "2.1.1"
