--- conflicted
+++ resolved
@@ -8,11 +8,7 @@
   val akkaKryoVersion = "0.5.2"
   val akkaVersion = "2.6.3"
   val avroVersion = "1.9.2"
-<<<<<<< HEAD
-  val catsEffectVersion = "2.1.1"
-=======
   val catsEffectVersion = "2.1.2"
->>>>>>> 44129845
   val catsLoggerVersion = "1.0.1"
   val catsRetryVersion = "1.1.0"
   val catsVersion = "2.1.1"
