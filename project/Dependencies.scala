import sbt.{ExclusionRule, _}

object Dependencies {

  val aeronVersion = "1.24.0"
  val akkaHTTPCorsVersion = "0.4.2"
<<<<<<< HEAD
  val akkaHTTPVersion = "10.1.11"
  val akkaKafkaStreamVersion = "2.0.1"
=======
  val akkaHTTPVersion = "10.1.10"
  val akkaKafkaStreamVersion = "2.0.2"
>>>>>>> fd3dc51b
  val akkaKryoVersion = "0.5.2"
  val akkaVersion = "2.6.1"
  val avroVersion = "1.9.2"
  val catsEffectVersion = "2.0.0"
  val catsLoggerVersion = "1.0.1"
  val catsRetryVersion = "1.1.0"
  val catsVersion = "2.0.0"
  val cirisVersion = "1.0.4"
  val confluentVersion = "5.4.0"
  val easyMockVersion = "3.5" //needed for mocking static java methods
  val fs2KafkaVersion = "1.0.0"
  val hikariCPVersion = "2.6.3"
  val h2DbVersion = "1.4.196"
  val jacksonVersion = "2.9.10"
  val jodaConvertVersion = "1.8.1"
  val jodaTimeVersion = "2.9.9"
  val kafkaVersion = "2.4.0"
  val kamonPVersion = "2.0.1"
  val kamonVersion = "2.0.1"
  val kxbmapConfigVersion = "0.4.4"
  val log4jVersion = "2.7"
  val opRabbitVersion = "2.0.0"
  val powerMockVersion = "2.0.5" //needed for mocking static java methods
  val refinedVersion = "0.9.12"
  val reflectionsVersion = "0.9.12"
  val scalaCacheVersion = "0.28.0"
  val scalaMockVersion = "4.1.0"
  val scalaTestVersion = "3.0.8"
  val scalazVersion = "7.2.9"
  val serviceContainerVersion = "2.0.7"
  val sprayJsonVersion = "1.3.5"
  val typesafeConfigVersion = "1.3.2"
  val vulcanVersion = "1.0.1"

  object Compile {

    val refined = "eu.timepit" %% "refined" % refinedVersion

    val vulcan: Seq[ModuleID] = Seq(
      "com.github.fd4s" %% "vulcan",
      "com.github.fd4s" %% "vulcan-generic",
      "com.github.fd4s" %% "vulcan-refined"
    ).map(_ % vulcanVersion)

    val cats = Seq(
      "com.github.cb372" %% "cats-retry" % catsRetryVersion,
      "io.chrisdavenport" %% "log4cats-slf4j" % catsLoggerVersion,
      "org.typelevel" %% "cats-core" % catsVersion,
      "org.typelevel" %% "cats-effect" % catsEffectVersion
    )

    lazy val catsEffect = Seq(
      "org.typelevel" %% "cats-effect" % catsEffectVersion,
      "com.github.cb372" %% "cats-retry" % catsRetryVersion
    )

    val fs2Kafka = "com.github.fd4s" %% "fs2-kafka" % fs2KafkaVersion

    val ciris = "is.cir" %% "ciris" % cirisVersion

    val scalaConfigs = "com.github.kxbmap" %% "configs" % kxbmapConfigVersion

    val typesafeConfig = "com.typesafe" % "config" % typesafeConfigVersion

    val sprayJson = "io.spray" %% "spray-json" % sprayJsonVersion

    val scalaz = "org.scalaz" %% "scalaz-core" % scalazVersion

    val retry = "com.softwaremill.retry" %% "retry" % "0.3.3"

    val embeddedKafka = "net.manub" %% "scalatest-embedded-kafka" % "2.0.0"

    val sdNotify = "info.faljse" % "SDNotify" % "1.1"

    lazy val kamon = Seq(
      "io.kamon" %% "kamon-core" % kamonVersion,
      "io.kamon" %% "kamon-prometheus" % kamonPVersion
    )

    val kafka = Seq(
      "org.apache.kafka" %% "kafka" % kafkaVersion,
      "org.apache.kafka" % "kafka-clients" % kafkaVersion,
      embeddedKafka % "test"
    )

    val confluent: Seq[ModuleID] =
      Seq("io.confluent" % "kafka-avro-serializer" % confluentVersion).map(
        _.excludeAll(
          ExclusionRule(organization = "org.codehaus.jackson"),
          ExclusionRule(organization = "com.fasterxml.jackson.core")
        )
      )

    val logging = Seq(
      "org.apache.logging.log4j" % "log4j-slf4j-impl" % log4jVersion,
      "org.apache.logging.log4j" % "log4j-core" % log4jVersion,
      "org.apache.logging.log4j" % "log4j-api" % log4jVersion,
      "org.apache.logging.log4j" % "log4j-1.2-api" % log4jVersion
    )

    val akka = Seq(
      "com.typesafe.akka" %% "akka-actor" % akkaVersion,
      "com.typesafe.akka" %% "akka-slf4j" % akkaVersion,
      "com.typesafe.akka" %% "akka-persistence" % akkaVersion,
      "com.typesafe.akka" %% "akka-http-spray-json" % akkaHTTPVersion,
      "ch.megard" %% "akka-http-cors" % akkaHTTPCorsVersion,
      "org.iq80.leveldb" % "leveldb" % "0.7",
      "org.fusesource.leveldbjni" % "leveldbjni-all" % "1.8"
    )

    val akkaHttpHal = Seq(
      ("com.github.marcuslange" % "akka-http-hal" % "1.2.1")
        .excludeAll(ExclusionRule(organization = "io.spray"))
    )

    val serviceContainer =
      ("com.github.vonnagy" %% "service-container" % serviceContainerVersion)
        .excludeAll(
          ExclusionRule(organization = "ch.qos.logback"),
          ExclusionRule(organization = "org.slf4j"),
          ExclusionRule(organization = "com.typesafe.akka")
        )

    val akkaKryo =
      ("com.github.romix.akka" %% "akka-kryo-serialization" % akkaKryoVersion)
        .excludeAll {
          ExclusionRule(organization = "com.typesafe.akka")
        }

    val akkaKafkaStream =
      "com.typesafe.akka" %% "akka-stream-kafka" % akkaKafkaStreamVersion

    val avro = "org.apache.avro" % "avro" % avroVersion

    val jsonLenses = "net.virtual-void" %% "json-lenses" % "0.6.2"

    val joda = Seq(
      "joda-time" % "joda-time" % jodaTimeVersion,
      "org.joda" % "joda-convert" % jodaConvertVersion
    )

    val guavacache =
      "com.github.cb372" %% "scalacache-guava" % scalaCacheVersion

    val reflections = "org.reflections" % "reflections" % reflectionsVersion

    val hikariCP = "com.zaxxer" % "HikariCP" % hikariCPVersion

    val opRabbit = Seq(
      "com.spingo" %% "op-rabbit-core" % opRabbitVersion,
      "com.spingo" %% "op-rabbit-json4s" % opRabbitVersion,
      "com.spingo" %% "op-rabbit-airbrake" % opRabbitVersion
    )

    val jackson = Seq(
      "com.fasterxml.jackson.core" % "jackson-core" % jacksonVersion,
      "com.fasterxml.jackson.core" % "jackson-databind" % jacksonVersion
    )

    val postgres = "org.postgresql" % "postgresql" % "42.2.4"

    val aeron: Seq[ModuleID] = Seq(
      "io.aeron" % "aeron-driver",
      "io.aeron" % "aeron-client"
    ).map(_ % aeronVersion)
  }

  object Test {

    val akkaTest = Seq(
      "com.typesafe.akka" %% "akka-testkit" % akkaVersion % "test",
      "com.typesafe.akka" %% "akka-http-testkit" % akkaHTTPVersion % "test",
      "com.typesafe.akka" %% "akka-stream-testkit" % akkaVersion % "test"
    )

    val scalaTest = "org.scalatest" %% "scalatest" % scalaTestVersion % "test"
    val easyMock = "org.easymock" % "easymock" % easyMockVersion % "test"

    val powerMock = Seq(
      "org.powermock" % "powermock-api-easymock" % powerMockVersion % "test",
      "org.powermock" % "powermock-module-junit4" % powerMockVersion % "test"
    )

    val scalaMock = "org.scalamock" %% "scalamock" % scalaMockVersion % "test"
    val junit = "junit" % "junit" % "4.13" % "test"

    val h2db = "com.h2database" % "h2" % h2DbVersion % "test"

    val embeddedPostgres =
      "com.opentable.components" % "otj-pg-embedded" % "0.12.11" % "test"
  }

  import Compile._
  import Test._

  val testDeps: Seq[ModuleID] =
    Seq(scalaTest, junit, scalaMock, easyMock, embeddedPostgres) ++
      powerMock ++ akkaTest

  val baseDeps: Seq[ModuleID] =
    akka ++ Seq(scalaz, scalaConfigs, avro) ++ cats ++ logging ++ joda ++ testDeps

  val sqlDeps: Seq[ModuleID] =
    logging ++ Seq(scalaConfigs, avro, hikariCP, h2db) ++ joda ++ testDeps

  val avroDeps: Seq[ModuleID] =
    baseDeps ++ confluent ++ jackson ++ Seq(guavacache) ++ catsEffect

  val coreDeps: Seq[ModuleID] = akka ++ baseDeps ++
    Seq(
      guavacache,
      reflections,
      akkaKryo,
      serviceContainer,
      sdNotify,
      postgres,
      h2db,
      retry
    ) ++
    confluent ++ kamon ++ aeron

  val ingestDeps: Seq[ModuleID] = coreDeps ++ akkaHttpHal ++ Seq(ciris)

  val rabbitDeps: Seq[ModuleID] =
    logging ++ Seq(scalaConfigs) ++ joda ++ opRabbit ++ testDeps

  val kafkaDeps: Seq[ModuleID] = coreDeps ++ Seq(
    akkaKafkaStream,
    jsonLenses,
    fs2Kafka,
    refined
  ) ++ kafka ++ akkaHttpHal ++ vulcan

  val overrides = Set(logging, typesafeConfig, joda)
}<|MERGE_RESOLUTION|>--- conflicted
+++ resolved
@@ -4,13 +4,8 @@
 
   val aeronVersion = "1.24.0"
   val akkaHTTPCorsVersion = "0.4.2"
-<<<<<<< HEAD
   val akkaHTTPVersion = "10.1.11"
-  val akkaKafkaStreamVersion = "2.0.1"
-=======
-  val akkaHTTPVersion = "10.1.10"
   val akkaKafkaStreamVersion = "2.0.2"
->>>>>>> fd3dc51b
   val akkaKryoVersion = "0.5.2"
   val akkaVersion = "2.6.1"
   val avroVersion = "1.9.2"
