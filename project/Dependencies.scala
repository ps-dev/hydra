--- conflicted
+++ resolved
@@ -17,13 +17,8 @@
   val confluentVersion = "5.4.0"
   val easyMockVersion = "3.5.1" //needed for mocking static java methods
   val fs2KafkaVersion = "1.0.0"
-<<<<<<< HEAD
-  val hikariCPVersion = "2.6.3"
-  val h2DbVersion = "1.4.200"
-=======
   val hikariCPVersion = "2.7.9"
   val h2DbVersion = "1.4.196"
->>>>>>> 5dd52672
   val jacksonVersion = "2.9.10"
   val jodaConvertVersion = "1.8.3"
   val jodaTimeVersion = "2.9.9"
