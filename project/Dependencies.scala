--- conflicted
+++ resolved
@@ -16,16 +16,10 @@
   val confluentVersion = "5.4.1"
   val easyMockVersion = "3.6" //needed for mocking static java methods
   val fs2KafkaVersion = "1.0.0"
-<<<<<<< HEAD
-  val hikariCPVersion = "2.6.3"
-  val h2DbVersion = "1.4.196"
-  val jacksonVersion = "2.10.3"
-=======
   val hikariCPVersion = "3.4.2"
   val h2DbVersion = "1.4.200"
-  val jacksonCoreVersion = "2.9.10"
+  val jacksonCoreVersion = "2.10.3"
   val jacksonDatabindVersion = "2.9.10.3"
->>>>>>> 0d19a6ee
   val jodaConvertVersion = "1.8.3"
   val jodaTimeVersion = "2.10.5"
   val kafkaVersion = "2.4.0"
