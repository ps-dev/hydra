import sbt.{ExclusionRule, _}

object Dependencies {

  val akkaHTTPCorsVersion = "0.4.2"
  val akkaHTTPVersion = "10.1.11"
  val akkaKafkaStreamVersion = "2.0.2"
  val akkaKryoVersion = "0.5.2"
  val akkaVersion = "2.6.3"
  val avroVersion = "1.9.2"
  val catsEffectVersion = "2.1.2"
  val catsLoggerVersion = "1.0.1"
  val catsRetryVersion = "1.1.0"
  val catsVersion = "2.0.0"
  val cirisVersion = "1.0.4"
  val confluentVersion = "5.4.1"
  val easyMockVersion = "4.2" //needed for mocking static java methods
  val fs2KafkaVersion = "1.0.0"
  val hikariCPVersion = "3.4.2"
  val h2DbVersion = "1.4.200"
  val jacksonCoreVersion = "2.10.3"
<<<<<<< HEAD
  val jacksonDatabindVersion = "2.9.10.3"
  val jodaConvertVersion = "2.2.1"
=======
  val jacksonDatabindVersion = "2.10.3"
  val jodaConvertVersion = "1.9.2"
>>>>>>> 44129845
  val jodaTimeVersion = "2.10.5"
  val kafkaVersion = "2.4.0"
  val kamonPVersion = "2.0.1"
  val kamonVersion = "2.0.5"
  val kxbmapConfigVersion = "0.4.4"
  val log4jVersion = "2.13.1"
  val opRabbitVersion = "2.1.0"
  val powerMockVersion = "2.0.5" //needed for mocking static java methods
  val refinedVersion = "0.9.13"
  val reflectionsVersion = "0.9.12"
  val scalaCacheVersion = "0.28.0"
  val scalaMockVersion = "4.4.0"
  val scalaTestVersion = "3.1.1"
  val scalazVersion = "7.2.30"
  val serviceContainerVersion = "2.1.0"
  val sprayJsonVersion = "1.3.5"
  val typesafeConfigVersion = "1.3.2"
  val vulcanVersion = "1.0.1"

  object Compile {

    val refined = "eu.timepit" %% "refined" % refinedVersion

    val vulcan: Seq[ModuleID] = Seq(
      "com.github.fd4s" %% "vulcan",
      "com.github.fd4s" %% "vulcan-generic",
      "com.github.fd4s" %% "vulcan-refined"
    ).map(_ % vulcanVersion)

    val cats = Seq(
      "com.github.cb372" %% "cats-retry" % catsRetryVersion,
      "io.chrisdavenport" %% "log4cats-slf4j" % catsLoggerVersion,
      "org.typelevel" %% "cats-core" % catsVersion,
      "org.typelevel" %% "cats-effect" % catsEffectVersion
    )

    lazy val catsEffect = Seq(
      "org.typelevel" %% "cats-effect" % catsEffectVersion,
      "com.github.cb372" %% "cats-retry" % catsRetryVersion
    )

    val fs2Kafka = "com.github.fd4s" %% "fs2-kafka" % fs2KafkaVersion

    val ciris = "is.cir" %% "ciris" % cirisVersion

    val scalaConfigs = "com.github.kxbmap" %% "configs" % kxbmapConfigVersion

    val typesafeConfig = "com.typesafe" % "config" % typesafeConfigVersion

    val sprayJson = "io.spray" %% "spray-json" % sprayJsonVersion

    val scalaz = "org.scalaz" %% "scalaz-core" % scalazVersion

    val retry = "com.softwaremill.retry" %% "retry" % "0.3.3"

    val embeddedKafka = "net.manub" %% "scalatest-embedded-kafka" % "2.0.0"

    val sdNotify = "info.faljse" % "SDNotify" % "1.3"

    lazy val kamon = Seq(
      "io.kamon" %% "kamon-core" % kamonVersion,
      "io.kamon" %% "kamon-prometheus" % kamonPVersion
    )

    val kafka = Seq(
      "org.apache.kafka" %% "kafka" % kafkaVersion,
      "org.apache.kafka" % "kafka-clients" % kafkaVersion,
      embeddedKafka % "test"
    )

    val confluent: Seq[ModuleID] =
      Seq("io.confluent" % "kafka-avro-serializer" % confluentVersion).map(
        _.excludeAll(
          ExclusionRule(organization = "org.codehaus.jackson"),
          ExclusionRule(organization = "com.fasterxml.jackson.core")
        )
      )

    val logging = Seq(
      "org.apache.logging.log4j" % "log4j-slf4j-impl" % log4jVersion,
      "org.apache.logging.log4j" % "log4j-core" % log4jVersion,
      "org.apache.logging.log4j" % "log4j-api" % log4jVersion,
      "org.apache.logging.log4j" % "log4j-1.2-api" % log4jVersion
    )

    val akka = Seq(
      "com.typesafe.akka" %% "akka-actor" % akkaVersion,
      "com.typesafe.akka" %% "akka-slf4j" % akkaVersion,
      "com.typesafe.akka" %% "akka-persistence" % akkaVersion,
      "com.typesafe.akka" %% "akka-http-spray-json" % akkaHTTPVersion,
      "ch.megard" %% "akka-http-cors" % akkaHTTPCorsVersion,
      "org.iq80.leveldb" % "leveldb" % "0.7",
      "org.fusesource.leveldbjni" % "leveldbjni-all" % "1.8"
    )

    val akkaHttpHal = Seq(
      ("com.github.marcuslange" % "akka-http-hal" % "1.2.5")
        .excludeAll(ExclusionRule(organization = "io.spray"))
    )

    val serviceContainer =
      ("com.github.vonnagy" %% "service-container" % serviceContainerVersion)
        .excludeAll(
          ExclusionRule(organization = "ch.qos.logback"),
          ExclusionRule(organization = "org.slf4j"),
          ExclusionRule(organization = "com.typesafe.akka")
        )

    val akkaKryo =
      ("com.github.romix.akka" %% "akka-kryo-serialization" % akkaKryoVersion)
        .excludeAll {
          ExclusionRule(organization = "com.typesafe.akka")
        }

    val akkaKafkaStream =
      "com.typesafe.akka" %% "akka-stream-kafka" % akkaKafkaStreamVersion

    val avro = "org.apache.avro" % "avro" % avroVersion

    val jsonLenses = "net.virtual-void" %% "json-lenses" % "0.6.2"

    val joda = Seq(
      "joda-time" % "joda-time" % jodaTimeVersion,
      "org.joda" % "joda-convert" % jodaConvertVersion
    )

    val guavacache =
      "com.github.cb372" %% "scalacache-guava" % scalaCacheVersion

    val reflections = "org.reflections" % "reflections" % reflectionsVersion

    val hikariCP = "com.zaxxer" % "HikariCP" % hikariCPVersion

    val opRabbit = Seq(
      "com.spingo" %% "op-rabbit-core" % opRabbitVersion,
      "com.spingo" %% "op-rabbit-json4s" % opRabbitVersion,
      "com.spingo" %% "op-rabbit-airbrake" % opRabbitVersion
    )

    val jackson = Seq(
      "com.fasterxml.jackson.core" % "jackson-core" % jacksonCoreVersion,
      "com.fasterxml.jackson.core" % "jackson-databind" % jacksonDatabindVersion
    )

    val postgres = "org.postgresql" % "postgresql" % "42.2.10"
  }

  object Test {

    val akkaTest = Seq(
      "com.typesafe.akka" %% "akka-testkit" % akkaVersion % "test",
      "com.typesafe.akka" %% "akka-http-testkit" % akkaHTTPVersion % "test",
      "com.typesafe.akka" %% "akka-stream-testkit" % akkaVersion % "test"
    )

    val scalaTest = "org.scalatest" %% "scalatest" % scalaTestVersion % "test"
    val easyMock = "org.easymock" % "easymock" % easyMockVersion % "test"

    val powerMock = Seq(
      "org.powermock" % "powermock-api-easymock" % powerMockVersion % "test",
      "org.powermock" % "powermock-module-junit4" % powerMockVersion % "test"
    )

    val scalaMock = "org.scalamock" %% "scalamock" % scalaMockVersion % "test"
    val junit = "junit" % "junit" % "4.13" % "test"

    val h2db = "com.h2database" % "h2" % h2DbVersion % "test"

    val embeddedPostgres =
      "com.opentable.components" % "otj-pg-embedded" % "0.13.3" % "test"
  }

  import Compile._
  import Test._

  val testDeps: Seq[ModuleID] =
    Seq(scalaTest, junit, scalaMock, easyMock, embeddedPostgres) ++
      powerMock ++ akkaTest

  val baseDeps: Seq[ModuleID] =
    akka ++ Seq(scalaz, scalaConfigs, avro) ++ cats ++ logging ++ joda ++ testDeps

  val sqlDeps: Seq[ModuleID] =
    logging ++ Seq(scalaConfigs, avro, hikariCP, h2db) ++ joda ++ testDeps

  val avroDeps: Seq[ModuleID] =
    baseDeps ++ confluent ++ jackson ++ Seq(guavacache) ++ catsEffect

  val coreDeps: Seq[ModuleID] = akka ++ baseDeps ++
    Seq(
      guavacache,
      reflections,
      akkaKryo,
      serviceContainer,
      sdNotify,
      postgres,
      h2db,
      retry
    ) ++
    confluent ++ kamon

  val ingestDeps: Seq[ModuleID] = coreDeps ++ akkaHttpHal ++ Seq(ciris)

  val rabbitDeps: Seq[ModuleID] =
    logging ++ Seq(scalaConfigs) ++ joda ++ opRabbit ++ testDeps

  val kafkaDeps: Seq[ModuleID] = coreDeps ++ Seq(
    akkaKafkaStream,
    jsonLenses,
    fs2Kafka,
    refined
  ) ++ kafka ++ akkaHttpHal ++ vulcan

  val overrides = Set(logging, typesafeConfig, joda)
}<|MERGE_RESOLUTION|>--- conflicted
+++ resolved
@@ -19,13 +19,8 @@
   val hikariCPVersion = "3.4.2"
   val h2DbVersion = "1.4.200"
   val jacksonCoreVersion = "2.10.3"
-<<<<<<< HEAD
-  val jacksonDatabindVersion = "2.9.10.3"
+  val jacksonDatabindVersion = "2.10.3"
   val jodaConvertVersion = "2.2.1"
-=======
-  val jacksonDatabindVersion = "2.10.3"
-  val jodaConvertVersion = "1.9.2"
->>>>>>> 44129845
   val jodaTimeVersion = "2.10.5"
   val kafkaVersion = "2.4.0"
   val kamonPVersion = "2.0.1"
