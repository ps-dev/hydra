--- conflicted
+++ resolved
@@ -3,13 +3,8 @@
 object Dependencies {
 
   val akkaHTTPCorsVersion = "0.4.3"
-<<<<<<< HEAD
-  val akkaHTTPVersion = "10.1.12"
-  val akkaKafkaStreamVersion = "2.0.2"
-=======
   val akkaHTTPVersion = "10.1.11"
   val akkaKafkaStreamVersion = "2.0.3"
->>>>>>> 70d81d3c
   val akkaKryoVersion = "0.5.2"
   val akkaVersion = "2.6.5"
   val avroVersion = "1.9.2"
