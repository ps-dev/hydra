--- conflicted
+++ resolved
@@ -229,14 +229,9 @@
 
   val kafkaDeps: Seq[ModuleID] = coreDeps ++ Seq(
     akkaKafkaStream,
-<<<<<<< HEAD
-    refined
-  ) ++ kafka ++ akkaHttpHal ++ vulcan ++ fs2Kafka ++ integrationDeps ++ kafkaSchemaRegistry
-=======
     refined,
     sprayJson
-  ) ++ kafka ++ akkaHttpHal ++ fs2Kafka ++ integrationDeps
->>>>>>> f1e7dce5
+  ) ++ kafka ++ akkaHttpHal ++ fs2Kafka ++ integrationDeps ++ kafkaSchemaRegistry
 
   val awsAuthDeps: Seq[ModuleID] = awsSdk
 
