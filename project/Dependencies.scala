import sbt.{ExclusionRule, _}

object Dependencies {

  val aeronVersion = "1.24.0"
  val akkaHTTPCorsVersion = "0.4.2"
  val akkaHTTPVersion = "10.1.11"
  val akkaKafkaStreamVersion = "2.0.2"
  val akkaKryoVersion = "0.5.2"
  val akkaVersion = "2.6.1"
  val avroVersion = "1.9.2"
  val catsEffectVersion = "2.0.0"
  val catsLoggerVersion = "1.0.1"
  val catsRetryVersion = "1.1.0"
  val catsVersion = "2.0.0"
  val cirisVersion = "1.0.4"
  val confluentVersion = "5.4.0"
  val easyMockVersion = "3.5" //needed for mocking static java methods
  val fs2KafkaVersion = "1.0.0"
  val hikariCPVersion = "2.6.3"
  val h2DbVersion = "1.4.196"
  val jacksonVersion = "2.9.10"
  val jodaConvertVersion = "1.8.3"
  val jodaTimeVersion = "2.9.9"
  val kafkaVersion = "2.4.0"
  val kamonPVersion = "2.0.1"
  val kamonVersion = "2.0.1"
  val kxbmapConfigVersion = "0.4.4"
  val log4jVersion = "2.7"
  val opRabbitVersion = "2.0.0"
  val powerMockVersion = "2.0.5" //needed for mocking static java methods
  val refinedVersion = "0.9.12"
  val reflectionsVersion = "0.9.12"
  val scalaCacheVersion = "0.28.0"
<<<<<<< HEAD
  val scalaMockVersion = "4.4.0"
  val scalaTestVersion = "3.0.8"
=======
  val scalaMockVersion = "4.1.0"
  val scalaTestVersion = "3.1.1"
>>>>>>> 7f33c427
  val scalazVersion = "7.2.30"
  val serviceContainerVersion = "2.0.7"
  val sprayJsonVersion = "1.3.5"
  val typesafeConfigVersion = "1.3.2"
  val vulcanVersion = "1.0.1"

  object Compile {

    val refined = "eu.timepit" %% "refined" % refinedVersion

    val vulcan: Seq[ModuleID] = Seq(
      "com.github.fd4s" %% "vulcan",
      "com.github.fd4s" %% "vulcan-generic",
      "com.github.fd4s" %% "vulcan-refined"
    ).map(_ % vulcanVersion)

    val cats = Seq(
      "com.github.cb372" %% "cats-retry" % catsRetryVersion,
      "io.chrisdavenport" %% "log4cats-slf4j" % catsLoggerVersion,
      "org.typelevel" %% "cats-core" % catsVersion,
      "org.typelevel" %% "cats-effect" % catsEffectVersion
    )

    lazy val catsEffect = Seq(
      "org.typelevel" %% "cats-effect" % catsEffectVersion,
      "com.github.cb372" %% "cats-retry" % catsRetryVersion
    )

    val fs2Kafka = "com.github.fd4s" %% "fs2-kafka" % fs2KafkaVersion

    val ciris = "is.cir" %% "ciris" % cirisVersion

    val scalaConfigs = "com.github.kxbmap" %% "configs" % kxbmapConfigVersion

    val typesafeConfig = "com.typesafe" % "config" % typesafeConfigVersion

    val sprayJson = "io.spray" %% "spray-json" % sprayJsonVersion

    val scalaz = "org.scalaz" %% "scalaz-core" % scalazVersion

    val retry = "com.softwaremill.retry" %% "retry" % "0.3.3"

    val embeddedKafka = "net.manub" %% "scalatest-embedded-kafka" % "2.0.0"

    val sdNotify = "info.faljse" % "SDNotify" % "1.1"

    lazy val kamon = Seq(
      "io.kamon" %% "kamon-core" % kamonVersion,
      "io.kamon" %% "kamon-prometheus" % kamonPVersion
    )

    val kafka = Seq(
      "org.apache.kafka" %% "kafka" % kafkaVersion,
      "org.apache.kafka" % "kafka-clients" % kafkaVersion,
      embeddedKafka % "test"
    )

    val confluent: Seq[ModuleID] =
      Seq("io.confluent" % "kafka-avro-serializer" % confluentVersion).map(
        _.excludeAll(
          ExclusionRule(organization = "org.codehaus.jackson"),
          ExclusionRule(organization = "com.fasterxml.jackson.core")
        )
      )

    val logging = Seq(
      "org.apache.logging.log4j" % "log4j-slf4j-impl" % log4jVersion,
      "org.apache.logging.log4j" % "log4j-core" % log4jVersion,
      "org.apache.logging.log4j" % "log4j-api" % log4jVersion,
      "org.apache.logging.log4j" % "log4j-1.2-api" % log4jVersion
    )

    val akka = Seq(
      "com.typesafe.akka" %% "akka-actor" % akkaVersion,
      "com.typesafe.akka" %% "akka-slf4j" % akkaVersion,
      "com.typesafe.akka" %% "akka-persistence" % akkaVersion,
      "com.typesafe.akka" %% "akka-http-spray-json" % akkaHTTPVersion,
      "ch.megard" %% "akka-http-cors" % akkaHTTPCorsVersion,
      "org.iq80.leveldb" % "leveldb" % "0.7",
      "org.fusesource.leveldbjni" % "leveldbjni-all" % "1.8"
    )

    val akkaHttpHal = Seq(
      ("com.github.marcuslange" % "akka-http-hal" % "1.2.1")
        .excludeAll(ExclusionRule(organization = "io.spray"))
    )

    val serviceContainer =
      ("com.github.vonnagy" %% "service-container" % serviceContainerVersion)
        .excludeAll(
          ExclusionRule(organization = "ch.qos.logback"),
          ExclusionRule(organization = "org.slf4j"),
          ExclusionRule(organization = "com.typesafe.akka")
        )

    val akkaKryo =
      ("com.github.romix.akka" %% "akka-kryo-serialization" % akkaKryoVersion)
        .excludeAll {
          ExclusionRule(organization = "com.typesafe.akka")
        }

    val akkaKafkaStream =
      "com.typesafe.akka" %% "akka-stream-kafka" % akkaKafkaStreamVersion

    val avro = "org.apache.avro" % "avro" % avroVersion

    val jsonLenses = "net.virtual-void" %% "json-lenses" % "0.6.2"

    val joda = Seq(
      "joda-time" % "joda-time" % jodaTimeVersion,
      "org.joda" % "joda-convert" % jodaConvertVersion
    )

    val guavacache =
      "com.github.cb372" %% "scalacache-guava" % scalaCacheVersion

    val reflections = "org.reflections" % "reflections" % reflectionsVersion

    val hikariCP = "com.zaxxer" % "HikariCP" % hikariCPVersion

    val opRabbit = Seq(
      "com.spingo" %% "op-rabbit-core" % opRabbitVersion,
      "com.spingo" %% "op-rabbit-json4s" % opRabbitVersion,
      "com.spingo" %% "op-rabbit-airbrake" % opRabbitVersion
    )

    val jackson = Seq(
      "com.fasterxml.jackson.core" % "jackson-core" % jacksonVersion,
      "com.fasterxml.jackson.core" % "jackson-databind" % jacksonVersion
    )

    val postgres = "org.postgresql" % "postgresql" % "42.2.4"

    val aeron: Seq[ModuleID] = Seq(
      "io.aeron" % "aeron-driver",
      "io.aeron" % "aeron-client"
    ).map(_ % aeronVersion)
  }

  object Test {

    val akkaTest = Seq(
      "com.typesafe.akka" %% "akka-testkit" % akkaVersion % "test",
      "com.typesafe.akka" %% "akka-http-testkit" % akkaHTTPVersion % "test",
      "com.typesafe.akka" %% "akka-stream-testkit" % akkaVersion % "test"
    )

    val scalaTest = "org.scalatest" %% "scalatest" % scalaTestVersion % "test"
    val easyMock = "org.easymock" % "easymock" % easyMockVersion % "test"

    val powerMock = Seq(
      "org.powermock" % "powermock-api-easymock" % powerMockVersion % "test",
      "org.powermock" % "powermock-module-junit4" % powerMockVersion % "test"
    )

    val scalaMock = "org.scalamock" %% "scalamock" % scalaMockVersion % "test"
    val junit = "junit" % "junit" % "4.13" % "test"

    val h2db = "com.h2database" % "h2" % h2DbVersion % "test"

    val embeddedPostgres =
      "com.opentable.components" % "otj-pg-embedded" % "0.12.11" % "test"
  }

  import Compile._
  import Test._

  val testDeps: Seq[ModuleID] =
    Seq(scalaTest, junit, scalaMock, easyMock, embeddedPostgres) ++
      powerMock ++ akkaTest

  val baseDeps: Seq[ModuleID] =
    akka ++ Seq(scalaz, scalaConfigs, avro) ++ cats ++ logging ++ joda ++ testDeps

  val sqlDeps: Seq[ModuleID] =
    logging ++ Seq(scalaConfigs, avro, hikariCP, h2db) ++ joda ++ testDeps

  val avroDeps: Seq[ModuleID] =
    baseDeps ++ confluent ++ jackson ++ Seq(guavacache) ++ catsEffect

  val coreDeps: Seq[ModuleID] = akka ++ baseDeps ++
    Seq(
      guavacache,
      reflections,
      akkaKryo,
      serviceContainer,
      sdNotify,
      postgres,
      h2db,
      retry
    ) ++
    confluent ++ kamon ++ aeron

  val ingestDeps: Seq[ModuleID] = coreDeps ++ akkaHttpHal ++ Seq(ciris)

  val rabbitDeps: Seq[ModuleID] =
    logging ++ Seq(scalaConfigs) ++ joda ++ opRabbit ++ testDeps

  val kafkaDeps: Seq[ModuleID] = coreDeps ++ Seq(
    akkaKafkaStream,
    jsonLenses,
    fs2Kafka,
    refined
  ) ++ kafka ++ akkaHttpHal ++ vulcan

  val overrides = Set(logging, typesafeConfig, joda)
}<|MERGE_RESOLUTION|>--- conflicted
+++ resolved
@@ -32,13 +32,8 @@
   val refinedVersion = "0.9.12"
   val reflectionsVersion = "0.9.12"
   val scalaCacheVersion = "0.28.0"
-<<<<<<< HEAD
   val scalaMockVersion = "4.4.0"
-  val scalaTestVersion = "3.0.8"
-=======
-  val scalaMockVersion = "4.1.0"
   val scalaTestVersion = "3.1.1"
->>>>>>> 7f33c427
   val scalazVersion = "7.2.30"
   val serviceContainerVersion = "2.0.7"
   val sprayJsonVersion = "1.3.5"
