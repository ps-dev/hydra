import sbt.{ExclusionRule, _}

object Dependencies {

  val akkaHTTPCorsVersion = "0.4.2"
  val akkaHTTPVersion = "10.1.11"
  val akkaKafkaStreamVersion = "2.0.2"
  val akkaKryoVersion = "0.5.2"
  val akkaVersion = "2.6.1"
  val avroVersion = "1.9.2"
  val catsEffectVersion = "2.0.0"
  val catsLoggerVersion = "1.0.1"
  val catsRetryVersion = "1.1.0"
  val catsVersion = "2.0.0"
  val cirisVersion = "1.0.4"
  val confluentVersion = "5.4.1"
  val easyMockVersion = "3.6" //needed for mocking static java methods
  val fs2KafkaVersion = "1.0.0"
  val hikariCPVersion = "3.4.2"
  val h2DbVersion = "1.4.200"
<<<<<<< HEAD
  val jacksonCoreVersion = "2.9.10"
  val jacksonDatabindVersion = "2.10.3"
  val jodaConvertVersion = "1.8.3"
  val jodaTimeVersion = "2.9.9"
=======
  val jacksonCoreVersion = "2.10.3"
  val jacksonDatabindVersion = "2.9.10.3"
  val jodaConvertVersion = "1.9.2"
  val jodaTimeVersion = "2.10.5"
>>>>>>> db2fbbf1
  val kafkaVersion = "2.4.0"
  val kamonPVersion = "2.0.1"
  val kamonVersion = "2.0.5"
  val kxbmapConfigVersion = "0.4.4"
  val log4jVersion = "2.13.1"
  val opRabbitVersion = "2.1.0"
  val powerMockVersion = "2.0.5" //needed for mocking static java methods
  val refinedVersion = "0.9.13"
  val reflectionsVersion = "0.9.12"
  val scalaCacheVersion = "0.28.0"
  val scalaMockVersion = "4.4.0"
  val scalaTestVersion = "3.1.1"
  val scalazVersion = "7.2.30"
  val serviceContainerVersion = "2.1.0"
  val sprayJsonVersion = "1.3.5"
  val typesafeConfigVersion = "1.3.2"
  val vulcanVersion = "1.0.1"

  object Compile {

    val refined = "eu.timepit" %% "refined" % refinedVersion

    val vulcan: Seq[ModuleID] = Seq(
      "com.github.fd4s" %% "vulcan",
      "com.github.fd4s" %% "vulcan-generic",
      "com.github.fd4s" %% "vulcan-refined"
    ).map(_ % vulcanVersion)

    val cats = Seq(
      "com.github.cb372" %% "cats-retry" % catsRetryVersion,
      "io.chrisdavenport" %% "log4cats-slf4j" % catsLoggerVersion,
      "org.typelevel" %% "cats-core" % catsVersion,
      "org.typelevel" %% "cats-effect" % catsEffectVersion
    )

    lazy val catsEffect = Seq(
      "org.typelevel" %% "cats-effect" % catsEffectVersion,
      "com.github.cb372" %% "cats-retry" % catsRetryVersion
    )

    val fs2Kafka = "com.github.fd4s" %% "fs2-kafka" % fs2KafkaVersion

    val ciris = "is.cir" %% "ciris" % cirisVersion

    val scalaConfigs = "com.github.kxbmap" %% "configs" % kxbmapConfigVersion

    val typesafeConfig = "com.typesafe" % "config" % typesafeConfigVersion

    val sprayJson = "io.spray" %% "spray-json" % sprayJsonVersion

    val scalaz = "org.scalaz" %% "scalaz-core" % scalazVersion

    val retry = "com.softwaremill.retry" %% "retry" % "0.3.3"

    val embeddedKafka = "net.manub" %% "scalatest-embedded-kafka" % "2.0.0"

    val sdNotify = "info.faljse" % "SDNotify" % "1.3"

    lazy val kamon = Seq(
      "io.kamon" %% "kamon-core" % kamonVersion,
      "io.kamon" %% "kamon-prometheus" % kamonPVersion
    )

    val kafka = Seq(
      "org.apache.kafka" %% "kafka" % kafkaVersion,
      "org.apache.kafka" % "kafka-clients" % kafkaVersion,
      embeddedKafka % "test"
    )

    val confluent: Seq[ModuleID] =
      Seq("io.confluent" % "kafka-avro-serializer" % confluentVersion).map(
        _.excludeAll(
          ExclusionRule(organization = "org.codehaus.jackson"),
          ExclusionRule(organization = "com.fasterxml.jackson.core")
        )
      )

    val logging = Seq(
      "org.apache.logging.log4j" % "log4j-slf4j-impl" % log4jVersion,
      "org.apache.logging.log4j" % "log4j-core" % log4jVersion,
      "org.apache.logging.log4j" % "log4j-api" % log4jVersion,
      "org.apache.logging.log4j" % "log4j-1.2-api" % log4jVersion
    )

    val akka = Seq(
      "com.typesafe.akka" %% "akka-actor" % akkaVersion,
      "com.typesafe.akka" %% "akka-slf4j" % akkaVersion,
      "com.typesafe.akka" %% "akka-persistence" % akkaVersion,
      "com.typesafe.akka" %% "akka-http-spray-json" % akkaHTTPVersion,
      "ch.megard" %% "akka-http-cors" % akkaHTTPCorsVersion,
      "org.iq80.leveldb" % "leveldb" % "0.7",
      "org.fusesource.leveldbjni" % "leveldbjni-all" % "1.8"
    )

    val akkaHttpHal = Seq(
      ("com.github.marcuslange" % "akka-http-hal" % "1.2.5")
        .excludeAll(ExclusionRule(organization = "io.spray"))
    )

    val serviceContainer =
      ("com.github.vonnagy" %% "service-container" % serviceContainerVersion)
        .excludeAll(
          ExclusionRule(organization = "ch.qos.logback"),
          ExclusionRule(organization = "org.slf4j"),
          ExclusionRule(organization = "com.typesafe.akka")
        )

    val akkaKryo =
      ("com.github.romix.akka" %% "akka-kryo-serialization" % akkaKryoVersion)
        .excludeAll {
          ExclusionRule(organization = "com.typesafe.akka")
        }

    val akkaKafkaStream =
      "com.typesafe.akka" %% "akka-stream-kafka" % akkaKafkaStreamVersion

    val avro = "org.apache.avro" % "avro" % avroVersion

    val jsonLenses = "net.virtual-void" %% "json-lenses" % "0.6.2"

    val joda = Seq(
      "joda-time" % "joda-time" % jodaTimeVersion,
      "org.joda" % "joda-convert" % jodaConvertVersion
    )

    val guavacache =
      "com.github.cb372" %% "scalacache-guava" % scalaCacheVersion

    val reflections = "org.reflections" % "reflections" % reflectionsVersion

    val hikariCP = "com.zaxxer" % "HikariCP" % hikariCPVersion

    val opRabbit = Seq(
      "com.spingo" %% "op-rabbit-core" % opRabbitVersion,
      "com.spingo" %% "op-rabbit-json4s" % opRabbitVersion,
      "com.spingo" %% "op-rabbit-airbrake" % opRabbitVersion
    )

    val jackson = Seq(
      "com.fasterxml.jackson.core" % "jackson-core" % jacksonCoreVersion,
      "com.fasterxml.jackson.core" % "jackson-databind" % jacksonDatabindVersion
    )

    val postgres = "org.postgresql" % "postgresql" % "42.2.10"
  }

  object Test {

    val akkaTest = Seq(
      "com.typesafe.akka" %% "akka-testkit" % akkaVersion % "test",
      "com.typesafe.akka" %% "akka-http-testkit" % akkaHTTPVersion % "test",
      "com.typesafe.akka" %% "akka-stream-testkit" % akkaVersion % "test"
    )

    val scalaTest = "org.scalatest" %% "scalatest" % scalaTestVersion % "test"
    val easyMock = "org.easymock" % "easymock" % easyMockVersion % "test"

    val powerMock = Seq(
      "org.powermock" % "powermock-api-easymock" % powerMockVersion % "test",
      "org.powermock" % "powermock-module-junit4" % powerMockVersion % "test"
    )

    val scalaMock = "org.scalamock" %% "scalamock" % scalaMockVersion % "test"
    val junit = "junit" % "junit" % "4.13" % "test"

    val h2db = "com.h2database" % "h2" % h2DbVersion % "test"

    val embeddedPostgres =
      "com.opentable.components" % "otj-pg-embedded" % "0.13.3" % "test"
  }

  import Compile._
  import Test._

  val testDeps: Seq[ModuleID] =
    Seq(scalaTest, junit, scalaMock, easyMock, embeddedPostgres) ++
      powerMock ++ akkaTest

  val baseDeps: Seq[ModuleID] =
    akka ++ Seq(scalaz, scalaConfigs, avro) ++ cats ++ logging ++ joda ++ testDeps

  val sqlDeps: Seq[ModuleID] =
    logging ++ Seq(scalaConfigs, avro, hikariCP, h2db) ++ joda ++ testDeps

  val avroDeps: Seq[ModuleID] =
    baseDeps ++ confluent ++ jackson ++ Seq(guavacache) ++ catsEffect

  val coreDeps: Seq[ModuleID] = akka ++ baseDeps ++
    Seq(
      guavacache,
      reflections,
      akkaKryo,
      serviceContainer,
      sdNotify,
      postgres,
      h2db,
      retry
    ) ++
    confluent ++ kamon

  val ingestDeps: Seq[ModuleID] = coreDeps ++ akkaHttpHal ++ Seq(ciris)

  val rabbitDeps: Seq[ModuleID] =
    logging ++ Seq(scalaConfigs) ++ joda ++ opRabbit ++ testDeps

  val kafkaDeps: Seq[ModuleID] = coreDeps ++ Seq(
    akkaKafkaStream,
    jsonLenses,
    fs2Kafka,
    refined
  ) ++ kafka ++ akkaHttpHal ++ vulcan

  val overrides = Set(logging, typesafeConfig, joda)
}<|MERGE_RESOLUTION|>--- conflicted
+++ resolved
@@ -18,17 +18,10 @@
   val fs2KafkaVersion = "1.0.0"
   val hikariCPVersion = "3.4.2"
   val h2DbVersion = "1.4.200"
-<<<<<<< HEAD
-  val jacksonCoreVersion = "2.9.10"
-  val jacksonDatabindVersion = "2.10.3"
-  val jodaConvertVersion = "1.8.3"
-  val jodaTimeVersion = "2.9.9"
-=======
   val jacksonCoreVersion = "2.10.3"
   val jacksonDatabindVersion = "2.9.10.3"
   val jodaConvertVersion = "1.9.2"
   val jodaTimeVersion = "2.10.5"
->>>>>>> db2fbbf1
   val kafkaVersion = "2.4.0"
   val kamonPVersion = "2.0.1"
   val kamonVersion = "2.0.5"
