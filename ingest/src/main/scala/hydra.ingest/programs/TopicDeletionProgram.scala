package hydra.ingest.programs

import cats.MonadError
import hydra.avro.registry.SchemaRegistry
import hydra.avro.registry.SchemaRegistry.SchemaVersion
import hydra.kafka.algebras.KafkaAdminAlgebra.KafkaDeleteTopicErrorList
import hydra.kafka.algebras.{KafkaAdminAlgebra, KafkaClientAlgebra, MetadataAlgebra}
import cats.data.{NonEmptyList, ValidatedNel}
import cats.implicits._
import hydra.ingest.programs.TopicDeletionProgram._
import hydra.kafka.algebras.KafkaClientAlgebra.PublishError
import hydra.kafka.model.{TopicMetadata, TopicMetadataV2, TopicMetadataV2Key}
import hydra.kafka.model.TopicMetadataV2Request.Subject


final class TopicDeletionProgram[F[_]: MonadError[*[_], Throwable]](kafkaAdmin: KafkaAdminAlgebra[F],
                                                                    kafkaClient: KafkaClientAlgebra[F],
                                                                    v2MetadataTopicName: Subject,
                                                                    v1MetadataTopicName: Subject,
                                              schemaClient: SchemaRegistry[F],
                                                                    metadataAlgebra: MetadataAlgebra[F]) {

  def deleteFromSchemaRegistry(topicNames: List[String]): F[ValidatedNel[SchemaRegistryError, Unit]] = {
    topicNames.flatMap(topic => List(topic + "-key", topic + "-value")).traverse { subject =>
      schemaClient.deleteSchemaSubject(subject).attempt.map {
        _.leftMap(error => SchemaFailToDelete(subject, error)).toValidatedNel
      }
    }.map(_.combineAll)
  }

  def deleteTopic(topicNames: List[String]): F[ValidatedNel[DeleteTopicError, Unit]] = {
    kafkaAdmin.deleteTopics(topicNames).flatMap { result =>
      val topicsToDeleteSchemaFor = result match {
        case Right(_) => topicNames
        case Left(error) =>
          val failedTopicNames = error.errors.map(_.topicName).toList.toSet
          topicNames.toSet.diff(failedTopicNames).toList
      }
      deleteFromSchemaRegistry(topicsToDeleteSchemaFor).flatMap(schemaResult =>
        lookupAndDeleteMetadataForTopics(topicsToDeleteSchemaFor).map(metadataResult =>
          metadataResult.toEither.leftMap(errors => TopicMetadataDeletionErrors(MetadataDeleteTopicErrorList(errors)))
            .toValidatedNel.combine(schemaResult.toEither.leftMap(a => SchemaDeletionErrors(SchemaDeleteTopicErrorList(a)))
          .toValidatedNel.combine(result.leftMap(KafkaDeletionErrors).toValidatedNel))))
    }
  }

  private def lookupAndDeleteMetadataForTopics(topicNames: List[String]): F[ValidatedNel[MetadataFailToDelete, Unit]] = {
    topicNames.traverse(topicName => {
      Subject.createValidated(topicName) match {
        case Some(subject) =>
          metadataAlgebra.getMetadataFor(subject).flatMap {
            case Some(_) =>
              deleteV2Metadata(subject).attempt.map {
                _.leftMap(error => MetadataFailToDelete(topicName, v1MetadataTopicName, error)).toValidatedNel
              }
            case other =>
              deleteV1Metadata(topicName).attempt.map {
                _.leftMap(error => MetadataFailToDelete(topicName, v1MetadataTopicName, error)).toValidatedNel
              }
          }
<<<<<<< HEAD
          
=======
>>>>>>> f4e30c0c
        case other =>
          deleteV1Metadata(topicName).attempt.map {
            _.leftMap(error => MetadataFailToDelete(topicName, v1MetadataTopicName, error)).toValidatedNel
          }
      }
    }).map(_.combineAll)
  }

  private def deleteV2Metadata(topicName: Subject): F[Unit] = {
    for {
      records <- TopicMetadataV2.encode[F](TopicMetadataV2Key(topicName), None, None)
      _ <- kafkaClient
        .publishMessage(records, v2MetadataTopicName.value)
        .rethrow
    } yield ()
  }

  private def deleteV1Metadata(topicName: String): F[Unit] = {
    for {
      _ <- kafkaClient
<<<<<<< HEAD
          .publishStringKeyMessage((Some(topicName), None, None), v1MetadataTopicName.toString)
=======
<<<<<<< HEAD
          .publishStringKeyMessage((Some(topicName), None, None), v1MetadataTopicName.toString())
=======
          .publishStringKeyMessage((Some(topicName), None, None), v1MetadataTopicName)
>>>>>>> 46a2d0264f55ae89c07b09ae486f84c1a5badfca
>>>>>>> f4e30c0c
          .rethrow
    } yield ()
  }
}

object TopicDeletionProgram {

  sealed abstract class SchemaRegistryError(subject: String, message: String, cause: Throwable) extends RuntimeException(message, cause) {
    def errorMessage: String = s"$message $cause"
    def getSubject: String = subject
  }

  final case class SchemaFailToDelete(subject: String, cause: Throwable)
    extends SchemaRegistryError(subject, s"Unable to delete schemas for $subject", cause)

  final case class SchemaDeleteTopicErrorList(errors: NonEmptyList[SchemaRegistryError])
    extends Exception (s"Topic(s) failed to delete:\n${errors.map(_.errorMessage).toList.mkString("\n")}")

<<<<<<< HEAD
  final case class MetadataFailToDelete(subject: String, metadataTopic: Subject, cause: Throwable)
=======
<<<<<<< HEAD
  final case class MetadataFailToDelete(subject: String, metadataTopic: Subject, cause: Throwable)
=======
  final case class MetadataFailToDelete(subject: String, metadataTopic: String, cause: Throwable)
>>>>>>> 46a2d0264f55ae89c07b09ae486f84c1a5badfca
>>>>>>> f4e30c0c
    extends Exception(s"Unable to delete $subject from $metadataTopic", cause)

  final case class MetadataDeleteTopicErrorList(errors: NonEmptyList[MetadataFailToDelete])
    extends Exception(s"Topic(s) failed to delete metadata: \n${errors.map(er => s"${er.metadataTopic} - ${er.subject}").toList.mkString("\n")}")
}

sealed abstract class DeleteTopicError extends RuntimeException
final case class KafkaDeletionErrors(kafkaDeleteTopicErrorList: KafkaDeleteTopicErrorList) extends DeleteTopicError
final case class SchemaDeletionErrors(schemaDeleteTopicErrorList: SchemaDeleteTopicErrorList) extends DeleteTopicError
final case class TopicMetadataDeletionErrors(metadataDeleteTopicErrorList: MetadataDeleteTopicErrorList) extends DeleteTopicError<|MERGE_RESOLUTION|>--- conflicted
+++ resolved
@@ -58,10 +58,6 @@
                 _.leftMap(error => MetadataFailToDelete(topicName, v1MetadataTopicName, error)).toValidatedNel
               }
           }
-<<<<<<< HEAD
-          
-=======
->>>>>>> f4e30c0c
         case other =>
           deleteV1Metadata(topicName).attempt.map {
             _.leftMap(error => MetadataFailToDelete(topicName, v1MetadataTopicName, error)).toValidatedNel
@@ -82,15 +78,7 @@
   private def deleteV1Metadata(topicName: String): F[Unit] = {
     for {
       _ <- kafkaClient
-<<<<<<< HEAD
           .publishStringKeyMessage((Some(topicName), None, None), v1MetadataTopicName.toString)
-=======
-<<<<<<< HEAD
-          .publishStringKeyMessage((Some(topicName), None, None), v1MetadataTopicName.toString())
-=======
-          .publishStringKeyMessage((Some(topicName), None, None), v1MetadataTopicName)
->>>>>>> 46a2d0264f55ae89c07b09ae486f84c1a5badfca
->>>>>>> f4e30c0c
           .rethrow
     } yield ()
   }
@@ -109,15 +97,7 @@
   final case class SchemaDeleteTopicErrorList(errors: NonEmptyList[SchemaRegistryError])
     extends Exception (s"Topic(s) failed to delete:\n${errors.map(_.errorMessage).toList.mkString("\n")}")
 
-<<<<<<< HEAD
   final case class MetadataFailToDelete(subject: String, metadataTopic: Subject, cause: Throwable)
-=======
-<<<<<<< HEAD
-  final case class MetadataFailToDelete(subject: String, metadataTopic: Subject, cause: Throwable)
-=======
-  final case class MetadataFailToDelete(subject: String, metadataTopic: String, cause: Throwable)
->>>>>>> 46a2d0264f55ae89c07b09ae486f84c1a5badfca
->>>>>>> f4e30c0c
     extends Exception(s"Unable to delete $subject from $metadataTopic", cause)
 
   final case class MetadataDeleteTopicErrorList(errors: NonEmptyList[MetadataFailToDelete])
