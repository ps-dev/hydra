/*
 * Copyright (C) 2016 Pluralsight, LLC.
 *
 * Licensed under the Apache License, Version 2.0 (the "License");
 *  you may not use this file except in compliance with the License.
 *  You may obtain a copy of the License at
 *
 *  http://www.apache.org/licenses/LICENSE-2.0
 *  Unless required by applicable law or agreed to in writing, software
 *  distributed under the License is distributed on an "AS IS" BASIS,
 *  WITHOUT WARRANTIES OR CONDITIONS OF ANY KIND, either express or implied.
 *  See the License for the specific language governing permissions and
 *  limitations under the License.
 *
 */

package hydra.ingest.http

import akka.actor._
import akka.http.scaladsl.model.{HttpRequest, StatusCodes}
import akka.http.scaladsl.server.{ExceptionHandler, Rejection, Route}
import com.pluralsight.hydra.avro.{JsonToAvroConversionException, RequiredFieldMissingException, UndefinedFieldsException}
import hydra.avro.registry.ConfluentSchemaRegistry
import hydra.avro.util.AvroUtils
import hydra.common.config.ConfigSupport._
import hydra.common.util.Futurable
import hydra.core.http.RouteSupport
import hydra.core.ingest.{CorrelationIdBuilder, HydraRequest, IngestionReport, RequestParams}
import hydra.core.marshallers.GenericError
import hydra.core.protocol.{IngestorCompleted, IngestorError, IngestorJoined, InitiateHttpRequest, InvalidRequest}
import hydra.ingest.bootstrap.HydraIngestorRegistryClient
import hydra.ingest.services.IngestionFlow.{AvroConversionAugmentedException, MissingTopicNameException}
import hydra.ingest.services.{IngestionFlow, IngestionHandlerGateway}
import hydra.kafka.algebras.KafkaClientAlgebra.PublishError
import com.pluralsight.hydra.avro.{JsonToAvroConversionException, RequiredFieldMissingException, UndefinedFieldsException}

import scala.concurrent.duration._
import scala.util.{Failure, Success}

/**
  * Created by alexsilva on 12/22/15.
  */
class IngestionEndpoint[F[_]: Futurable](
                                          alternateIngestFlowEnabled: Boolean,
                                          ingestionFlow: IngestionFlow[F],
                                          useOldIngestIfUAContains: Set[String],
                                          requestHandlerPathName: Option[String] = None
                                        )(implicit system: ActorSystem) extends RouteSupport with HydraIngestJsonSupport {

  import hydra.ingest.bootstrap.RequestFactories._

  //for performance reasons, we give this endpoint its own instance of the gateway
  private val registryPath =
    HydraIngestorRegistryClient.registryPath(applicationConfig)

  private val requestHandler = system.actorOf(
    IngestionHandlerGateway.props(registryPath),
    requestHandlerPathName.getOrElse("ingestion_Http_handler_gateway")
  )

  private val ingestTimeout = applicationConfig
    .getDurationOpt("ingest.timeout")
    .getOrElse(500.millis)

  override val route: Route =
    pathPrefix("ingest") {
      pathEndOrSingleSlash {
        handleExceptions(exceptionHandler) {
          post {
            requestEntityPresent {
              publishRequest
            }
          } ~ deleteRequest
        }
      }
    }

  private def deleteRequest = delete {
    headerValueByName(RequestParams.HYDRA_RECORD_KEY_PARAM)(_ => publishRequest)
  }

  private def cId = CorrelationIdBuilder.generate()

  private def useAlternateIngestFlow(request: HydraRequest): Boolean = {
    request.metadata.find(e => e._1.equalsIgnoreCase("User-Agent")) match {
      case Some(ua) if useOldIngestIfUAContains.exists(ua._2.startsWith) => false
      case _ => true
    }
  }

  private def publishRequest = parameter("correlationId" ?) { cIdOpt =>
    extractRequest { req =>
      onSuccess(createRequest[HttpRequest](cIdOpt.getOrElse(cId), req)) { hydraRequest =>
        if (alternateIngestFlowEnabled && useAlternateIngestFlow(hydraRequest)) {
          onComplete(Futurable[F].unsafeToFuture(ingestionFlow.ingest(hydraRequest))) {
            case Success(_) =>
              complete(IngestionReport(hydraRequest.correlationId, Map("kafka_ingestor" -> IngestorCompleted), StatusCodes.OK.intValue))
            case Failure(PublishError.Timeout) =>
              val errorMsg =
                s"${hydraRequest.correlationId}: Ack:${hydraRequest.ackStrategy}; Validation: ${hydraRequest.validationStrategy};" +
                  s" Metadata:${hydraRequest.metadata}; Payload: ${hydraRequest.payload} Ingestors: Alt-Ingest-Flow"
              log.error(s"Ingestion timed out for request $errorMsg")
              val responseCode = StatusCodes.RequestTimeout
              complete(responseCode, IngestionReport(hydraRequest.correlationId, Map("kafka_ingestor" -> IngestorJoined), responseCode.intValue))
            case Failure(_: MissingTopicNameException) =>
              // Yeah, a 404 is a bad idea, but that is what the old v1 flow does so we are keeping it the same
              val responseCode = StatusCodes.NotFound
              complete(responseCode, IngestionReport(hydraRequest.correlationId, Map(), responseCode.intValue))
<<<<<<< HEAD
            case Failure(r: RequiredFieldMissingException) =>
              complete(StatusCodes.BadRequest, IngestionReport(hydraRequest.correlationId, Map("kafka_ingestor" -> InvalidRequest(r)), StatusCodes.BadRequest.intValue))
            case Failure(e: java.io.IOException) =>
              complete(StatusCodes.BadRequest, IngestionReport(hydraRequest.correlationId, Map("kafka_ingestor" -> InvalidRequest(e)), StatusCodes.BadRequest.intValue))
            case Failure(e: JsonToAvroConversionException) =>
              complete(StatusCodes.BadRequest, IngestionReport(hydraRequest.correlationId, Map("kafka_ingestor" -> InvalidRequest(e)), StatusCodes.BadRequest.intValue))
            case Failure(e: UndefinedFieldsException) =>
              complete(StatusCodes.BadRequest, IngestionReport(hydraRequest.correlationId, Map("kafka_ingestor" -> InvalidRequest(e)), StatusCodes.BadRequest.intValue))
=======
            case Failure(r: AvroConversionAugmentedException) =>
              complete(StatusCodes.BadRequest, IngestionReport(hydraRequest.correlationId, Map("kafka_ingestor" -> InvalidRequest(r)), 400))
>>>>>>> 0675567b
            case Failure(other) =>
              val responseCode = StatusCodes.ServiceUnavailable
              val errorMsg =
                s"Exception: $other; ${hydraRequest.correlationId}: Ack:${hydraRequest.ackStrategy}; Validation: ${hydraRequest.validationStrategy};" +
                  s" Metadata:${hydraRequest.metadata}; Payload: ${hydraRequest.payload} Ingestors: Alt-Ingest-Flow"
              log.error(s"Ingestion failed for request $errorMsg")
              complete(responseCode, IngestionReport(hydraRequest.correlationId, Map("kafka_ingestor" -> IngestorError(other)), responseCode.intValue))
          }
        } else {
          imperativelyComplete { ctx =>
            requestHandler ! InitiateHttpRequest(
              hydraRequest,
              ingestTimeout,
              ctx
            )
          }
        }
      }
    }
  }

  private def exceptionHandler = ExceptionHandler {
    case e: IllegalArgumentException =>
      if (applicationConfig
            .getBooleanOpt("hydra.ingest.shouldLog400s")
            .getOrElse(false)) {
        log.error("Ingestion 400 ERROR: " + e.getMessage)
      }
      complete(400, GenericError(400, e.getMessage))
  }
}

case object DeleteDirectiveNotAllowedRejection extends Rejection<|MERGE_RESOLUTION|>--- conflicted
+++ resolved
@@ -106,19 +106,8 @@
               // Yeah, a 404 is a bad idea, but that is what the old v1 flow does so we are keeping it the same
               val responseCode = StatusCodes.NotFound
               complete(responseCode, IngestionReport(hydraRequest.correlationId, Map(), responseCode.intValue))
-<<<<<<< HEAD
-            case Failure(r: RequiredFieldMissingException) =>
+            case Failure(r: AvroConversionAugmentedException) =>
               complete(StatusCodes.BadRequest, IngestionReport(hydraRequest.correlationId, Map("kafka_ingestor" -> InvalidRequest(r)), StatusCodes.BadRequest.intValue))
-            case Failure(e: java.io.IOException) =>
-              complete(StatusCodes.BadRequest, IngestionReport(hydraRequest.correlationId, Map("kafka_ingestor" -> InvalidRequest(e)), StatusCodes.BadRequest.intValue))
-            case Failure(e: JsonToAvroConversionException) =>
-              complete(StatusCodes.BadRequest, IngestionReport(hydraRequest.correlationId, Map("kafka_ingestor" -> InvalidRequest(e)), StatusCodes.BadRequest.intValue))
-            case Failure(e: UndefinedFieldsException) =>
-              complete(StatusCodes.BadRequest, IngestionReport(hydraRequest.correlationId, Map("kafka_ingestor" -> InvalidRequest(e)), StatusCodes.BadRequest.intValue))
-=======
-            case Failure(r: AvroConversionAugmentedException) =>
-              complete(StatusCodes.BadRequest, IngestionReport(hydraRequest.correlationId, Map("kafka_ingestor" -> InvalidRequest(r)), 400))
->>>>>>> 0675567b
             case Failure(other) =>
               val responseCode = StatusCodes.ServiceUnavailable
               val errorMsg =
