--- conflicted
+++ resolved
@@ -4,10 +4,8 @@
 import akka.http.scaladsl.Http
 import akka.http.scaladsl.Http.ServerBinding
 import akka.http.scaladsl.server.Route
-import akka.stream.{ActorMaterializer, Materializer}
 import cats.effect.{ExitCode, IO, IOApp, Resource}
 import cats.implicits._
-import com.typesafe.config.ConfigFactory
 import configs.syntax._
 import hydra.common.Settings
 import hydra.common.logging.LoggingAdapter
@@ -77,24 +75,6 @@
         _ <- serverIO(routes, Settings.HydraSettings)
       } yield ()
     }
-<<<<<<< HEAD
-=======
-  })
-
-  private val mainProgram = AppConfig.appConfig.load[IO].flatMap { config =>
-    val ingestActorSelection = system.actorSelection(
-      path = ConfigFactory.load().getString("hydra.kafka-ingestor-path")
-    )
-    for {
-      _ <- oldBoostrap
-      algebras <- Algebras
-        .make[IO](config.createTopicConfig, ingestActorSelection)
-      programs <- Programs.make[IO](config, algebras)
-      bootstrap <- Bootstrap
-        .make[IO](programs.createTopic, config.v2MetadataTopicConfig)
-      _ <- bootstrap.bootstrapAll
-    } yield ()
->>>>>>> 348d0dbe
   }
 
   override def run(args: List[String]): IO[ExitCode] = {
