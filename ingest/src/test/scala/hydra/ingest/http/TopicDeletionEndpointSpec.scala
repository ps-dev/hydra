--- conflicted
+++ resolved
@@ -30,13 +30,8 @@
   import concurrent.ExecutionContext.Implicits.global
   implicit private val contextShift: ContextShift[IO] = IO.contextShift(ExecutionContext.global)
   private implicit val concurrentEffect: Concurrent[IO] = IO.ioConcurrentEffect
-<<<<<<< HEAD
   private val v2MetadataTopicName = Subject.createValidated("_test.V2.MetadataTopic").get
   private val v1MetadataTopicName = Subject.createValidated("_test.V1.MetadataTopic").get
-=======
-  private val v2MetadataTopicName = "_test.V2.MetadataTopic"
-  private val v1MetadataTopicName = Subject.createValidated( "_test.V1.MetadataTopic").get
->>>>>>> f4e30c0c
   private val consumerGroup = "consumer groups"
 
   implicit private def unsafeLogger[F[_]: Sync]: SelfAwareStructuredLogger[F] =
@@ -134,11 +129,7 @@
     val validCredentials = BasicHttpCredentials("John", "myPass")
 
     "return 200 with single deletion in body" in {
-<<<<<<< HEAD
       val topic = List("exp.blah.blah", v2MetadataTopicName.toString, v1MetadataTopicName.toString)
-=======
-      val topic = List("exp.blah.blah", v2MetadataTopicName, v1MetadataTopicName.toString)
->>>>>>> f4e30c0c
       (for {
         kafkaAlgebra <- KafkaAdminAlgebra.test[IO]
         schemaAlgebra <- SchemaRegistry.test[IO]
@@ -168,11 +159,7 @@
     }
 
     "return 200 with single schema deletion" in {
-<<<<<<< HEAD
       val topic = List("exp.blah.blah", v2MetadataTopicName.toString, v1MetadataTopicName.toString)
-=======
-      val topic = List("exp.blah.blah", v2MetadataTopicName, v1MetadataTopicName.toString)
->>>>>>> f4e30c0c
       (for {
         kafkaAlgebra <- KafkaAdminAlgebra.test[IO]
         schemaAlgebra <- SchemaRegistry.test[IO]
